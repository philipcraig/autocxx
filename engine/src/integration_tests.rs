--- conflicted
+++ resolved
@@ -4939,7 +4939,6 @@
 }
 
 #[test]
-<<<<<<< HEAD
 #[ignore] // https://github.com/google/autocxx/issues/426
 fn test_deleted_function() {
     // We shouldn't generate bindings for deleted functions.
@@ -4969,7 +4968,8 @@
     "};
     let rs = quote! {};
     run_test("", hdr, rs, &["A"], &[]);
-=======
+}
+  
 #[ignore] // https://github.com/google/autocxx/issues/428
 fn test_overloaded_ignored_function() {
     // When overloaded functions are ignored during import, the placeholder
@@ -4995,7 +4995,6 @@
         &[],
         None,
     );
->>>>>>> 9fa85403
 }
 
 // Yet to test:
