// Copyright 2021 Google LLC
//
// Licensed under the Apache License, Version 2.0 (the "License");
// you may not use this file except in compliance with the License.
// You may obtain a copy of the License at
//
//    https://www.apache.org/licenses/LICENSE-2.0
//
// Unless required by applicable law or agreed to in writing, software
// distributed under the License is distributed on an "AS IS" BASIS,
// WITHOUT WARRANTIES OR CONDITIONS OF ANY KIND, either express or implied.
// See the License for the specific language governing permissions and
// limitations under the License.

use std::collections::HashMap;

use syn::{parse_quote, FnArg, PatType, Type, TypePtr};

use crate::conversion::analysis::fun::{FnKind, MethodKind, ReceiverMutability};
use crate::conversion::analysis::pod::PodPhase;
use crate::conversion::api::{
    CppVisibility, FuncToConvert, RustSubclassFnDetails, SubclassName, Virtualness,
};
use crate::{
    conversion::{
        analysis::fun::function_wrapper::{
            CppFunction, CppFunctionBody, CppFunctionKind, TypeConversionPolicy,
        },
        api::{Api, ApiName},
    },
    types::{make_ident, Namespace, QualifiedName},
};

use super::FnPhase;

pub(super) fn subclasses_by_superclass(
    apis: &[Api<PodPhase>],
) -> HashMap<QualifiedName, Vec<SubclassName>> {
    let mut subclasses_per_superclass: HashMap<QualifiedName, Vec<SubclassName>> = HashMap::new();

    for api in apis.iter() {
        if let Api::Subclass { name, superclass } = api {
            subclasses_per_superclass
                .entry(superclass.clone())
                .or_default()
                .push(name.clone());
        }
    }
    subclasses_per_superclass
}

pub(super) fn create_subclass_fn_wrapper(
    sub: SubclassName,
    super_fn_name: &QualifiedName,
    fun: &FuncToConvert,
) -> Box<FuncToConvert> {
    let self_ty = Some(sub.cpp());
    Box::new(FuncToConvert {
        virtual_this_type: self_ty.clone(),
        self_ty,
        ident: super_fn_name.get_final_ident(),
        doc_attr: fun.doc_attr.clone(),
        inputs: fun.inputs.clone(),
        output: fun.output.clone(),
        vis: fun.vis.clone(),
        virtualness: Virtualness::None,
        cpp_vis: CppVisibility::Public,
        is_move_constructor: false,
        unused_template_param: fun.unused_template_param,
        original_name: None,
        return_type_is_reference: fun.return_type_is_reference,
        reference_args: fun.reference_args.clone(),
        synthesize_make_unique: fun.synthesize_make_unique,
    })
}

pub(super) fn create_subclass_function(
    sub: &SubclassName,
    analysis: &super::FnAnalysis,
    name: &ApiName,
    receiver_mutability: &ReceiverMutability,
    superclass: &QualifiedName,
    dependency: Option<&QualifiedName>,
) -> Api<FnPhase> {
    let cpp = sub.cpp();
    let holder_name = sub.holder();
    let rust_call_name = make_ident(format!(
        "{}_{}",
        sub.0.name.get_final_item(),
        name.name.get_final_item()
    ));
    let params = std::iter::once(parse_quote! {
        me: & #holder_name
    })
    .chain(analysis.params.iter().skip(1).cloned())
    .collect();
    let kind = if matches!(receiver_mutability, ReceiverMutability::Mutable) {
        CppFunctionKind::Method
    } else {
        CppFunctionKind::ConstMethod
    };
    let subclass_function: Api<FnPhase> = Api::RustSubclassFn {
        name: ApiName::new_in_root_namespace(rust_call_name.clone()),
        subclass: sub.clone(),
        details: Box::new(RustSubclassFnDetails {
            params,
            ret: analysis.ret_type.clone(),
            method_name: make_ident(&analysis.rust_name),
            cpp_impl: CppFunction {
                payload: CppFunctionBody::FunctionCall(Namespace::new(), rust_call_name),
                wrapper_function_name: name.name.get_final_ident(),
                original_cpp_name: name.cpp_name(),
                return_conversion: analysis.ret_conversion.clone(),
                argument_conversion: analysis
                    .param_details
                    .iter()
                    .skip(1)
                    .map(|p| p.conversion.clone())
                    .collect(),
                kind,
                pass_obs_field: true,
                qualification: Some(cpp),
            },
            superclass: superclass.clone(),
            receiver_mutability: receiver_mutability.clone(),
            dependency: dependency.cloned(),
            requires_unsafe: analysis.param_details.iter().any(|pd| pd.requires_unsafe),
            is_pure_virtual: matches!(
                analysis.kind,
                FnKind::Method(_, MethodKind::PureVirtual(..))
            ),
        }),
    };
    subclass_function
}

pub(super) fn create_subclass_constructor_wrapper(
    sub: SubclassName,
    fun: &FuncToConvert,
) -> (Box<FuncToConvert>, ApiName) {
    let subclass_constructor_name = make_ident(format!(
        "{}_{}",
        sub.cpp().get_final_item(),
        sub.cpp().get_final_item()
    ));
    let mut existing_params = fun.inputs.clone();
    if let Some(FnArg::Typed(PatType { ty, .. })) = existing_params.first_mut() {
        if let Type::Ptr(TypePtr { elem, .. }) = &mut **ty {
            *elem = Box::new(Type::Path(sub.cpp().to_type_path()));
        } else {
            panic!("Unexpected self type parameter when creating subclass constructor");
        }
    } else {
        panic!("Unexpected self type parameter when creating subclass constructor");
    }
    let mut existing_params = existing_params.into_iter();
    let self_param = existing_params.next();
    let holder = sub.holder();
    let boxed_holder_param: FnArg = parse_quote! {
        peer: rust::Box<#holder>
    };
    let inputs = self_param
        .into_iter()
        .chain(std::iter::once(boxed_holder_param))
        .chain(existing_params)
        .collect();
    let self_ty = Some(sub.cpp());
    let maybe_wrap = Box::new(FuncToConvert {
        ident: subclass_constructor_name.clone(),
        doc_attr: fun.doc_attr.clone(),
        inputs,
        output: fun.output.clone(),
        vis: fun.vis.clone(),
        virtualness: Virtualness::None,
        cpp_vis: CppVisibility::Public,
        is_move_constructor: false,
        original_name: None,
        unused_template_param: fun.unused_template_param,
        return_type_is_reference: fun.return_type_is_reference,
        reference_args: fun.reference_args.clone(),
<<<<<<< HEAD
        virtual_this_type: self_ty.clone(),
        self_ty,
=======
        synthesize_make_unique: fun.synthesize_make_unique,
>>>>>>> 0b90c189
    });
    let subclass_constructor_name = ApiName::new_with_cpp_name(
        &Namespace::new(),
        subclass_constructor_name,
        Some(sub.cpp().get_final_item().to_string()),
    );
    (maybe_wrap, subclass_constructor_name)
}

pub(super) fn create_subclass_constructor(
    sub: &SubclassName,
    analysis: &super::FnAnalysis,
    superclass: &QualifiedName,
) -> Api<FnPhase> {
    let holder_name = sub.holder();
    let cpp = sub.cpp();
    let wrapper_function_name = cpp.get_final_ident();
    let initial_arg = TypeConversionPolicy::new_unconverted(parse_quote! {
        rust::Box< #holder_name >
    });
    let args = std::iter::once(initial_arg).chain(
        analysis
            .param_details
            .iter()
            .skip(1) // skip placement new destination
            .map(|aa| aa.conversion.clone()),
    );
    let cpp_impl = CppFunction {
        payload: CppFunctionBody::ConstructSuperclass(superclass.to_cpp_name()),
        wrapper_function_name,
        return_conversion: None,
        argument_conversion: args.collect(),
        kind: CppFunctionKind::SynthesizedConstructor,
        pass_obs_field: false,
        qualification: Some(cpp.clone()),
        original_cpp_name: cpp.to_cpp_name(),
    };
    Api::RustSubclassConstructor {
        name: ApiName::new_from_qualified_name(cpp),
        subclass: sub.clone(),
        cpp_impl: Box::new(cpp_impl),
        is_trivial: analysis.param_details.len() == 1, // just placement new
                                                       // destination, no other parameters
    }
}<|MERGE_RESOLUTION|>--- conflicted
+++ resolved
@@ -178,12 +178,9 @@
         unused_template_param: fun.unused_template_param,
         return_type_is_reference: fun.return_type_is_reference,
         reference_args: fun.reference_args.clone(),
-<<<<<<< HEAD
         virtual_this_type: self_ty.clone(),
         self_ty,
-=======
         synthesize_make_unique: fun.synthesize_make_unique,
->>>>>>> 0b90c189
     });
     let subclass_constructor_name = ApiName::new_with_cpp_name(
         &Namespace::new(),
